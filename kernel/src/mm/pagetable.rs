--- conflicted
+++ resolved
@@ -26,16 +26,14 @@
 
 /// Number of entries in a page table (4KB/8B).
 const ENTRY_COUNT: usize = 512;
-<<<<<<< HEAD
-
-/// Mask to identify the C-bit position in the CPUID table.
-static ENCRYPT_MASK: ImmutAfterInitCell<usize> = ImmutAfterInitCell::new(0);
+
+/// Mask for private page table entry
+static PRIVATE_PTE_MASK: ImmutAfterInitCell<usize> = ImmutAfterInitCell::new(0);
+
+/// Mask for shared page table entry
+static SHARED_PTE_MASK: ImmutAfterInitCell<usize> = ImmutAfterInitCell::new(0);
 
 /// Maximum physical address supported by the system.
-=======
-static PRIVATE_PTE_MASK: ImmutAfterInitCell<usize> = ImmutAfterInitCell::new(0);
-static SHARED_PTE_MASK: ImmutAfterInitCell<usize> = ImmutAfterInitCell::new(0);
->>>>>>> 3e2a3032
 static MAX_PHYS_ADDR: ImmutAfterInitCell<u64> = ImmutAfterInitCell::uninit();
 
 /// Physical address for the Launch VMSA (Virtual Machine Saving Area).
@@ -45,11 +43,7 @@
 static FEATURE_MASK: ImmutAfterInitCell<PTEntryFlags> =
     ImmutAfterInitCell::new(PTEntryFlags::empty());
 
-<<<<<<< HEAD
-/// Initializes early paging settings.
-pub fn paging_init_early() {
-    init_encrypt_mask();
-=======
+/// Re-initializes early paging settings.
 fn reinit_feature_mask(feature_mask: &PTEntryFlags) {
     FEATURE_MASK
         .reinit(feature_mask)
@@ -58,7 +52,6 @@
 
 pub fn paging_init_early(vtom: u64) {
     init_encrypt_mask(vtom.try_into().unwrap());
->>>>>>> 3e2a3032
 
     let mut feature_mask = PTEntryFlags::all();
     feature_mask.remove(PTEntryFlags::NX);
@@ -66,15 +59,9 @@
     reinit_feature_mask(&feature_mask);
 }
 
-<<<<<<< HEAD
 /// Initializes paging settings.
-pub fn paging_init() {
-    init_encrypt_mask();
-=======
 pub fn paging_init(vtom: u64) {
     init_encrypt_mask(vtom.try_into().unwrap());
->>>>>>> 3e2a3032
-
     let mut feature_mask = PTEntryFlags::all();
     if !cpu_has_nx() {
         feature_mask.remove(PTEntryFlags::NX);
@@ -85,15 +72,7 @@
     reinit_feature_mask(&feature_mask);
 }
 
-<<<<<<< HEAD
 /// Initializes the encrypt mask based on CPUID information.
-fn init_encrypt_mask() {
-    // Find C bit position
-    let res = cpuid_table(0x8000001f).expect("Can not get C-Bit position from CPUID table");
-    let c_bit = res.ebx & 0x3f;
-    let mask = 1u64 << c_bit;
-    ENCRYPT_MASK.reinit(&(mask as usize));
-=======
 fn init_encrypt_mask(vtom: usize) {
     // Determine whether VTOM is in use.
 
@@ -116,7 +95,6 @@
     SHARED_PTE_MASK
         .reinit(&shared_pte_mask)
         .expect("could not reinitialize SHARED_PTE_MASK");
->>>>>>> 3e2a3032
 
     // Find physical address size.
     let res = cpuid_table(0x80000008).expect("Can not get physical address size from CPUID table");
@@ -142,18 +120,14 @@
         .expect("could not reinitialize MAX_PHYS_ADDR");
 }
 
-<<<<<<< HEAD
-/// Returns the current encrypt mask value.
-fn encrypt_mask() -> usize {
-    *ENCRYPT_MASK
-=======
+/// Returns the private encrypt mask value.
 fn private_pte_mask() -> usize {
     *PRIVATE_PTE_MASK
 }
 
+/// Returns the shared encrypt mask value.
 fn shared_pte_mask() -> usize {
     *SHARED_PTE_MASK
->>>>>>> 3e2a3032
 }
 
 /// Returns the exclusive end of the physical address space.
@@ -166,27 +140,18 @@
     flags & *FEATURE_MASK
 }
 
-<<<<<<< HEAD
-/// Removes the C-bit from the physical address `paddr`.
-fn strip_c_bit(paddr: PhysAddr) -> PhysAddr {
-    PhysAddr::from(paddr.bits() & !encrypt_mask())
-}
-
-/// Sets the C-bit for the physical address `paddr`.
-fn set_c_bit(paddr: PhysAddr) -> PhysAddr {
-    PhysAddr::from(paddr.bits() | encrypt_mask())
-=======
+/// Set address as shared via mask
 fn make_shared_address(paddr: PhysAddr) -> PhysAddr {
     PhysAddr::from(paddr.bits() & !private_pte_mask() | shared_pte_mask())
 }
 
+/// Set address as private via mask
 fn make_private_address(paddr: PhysAddr) -> PhysAddr {
     PhysAddr::from(paddr.bits() & !shared_pte_mask() | private_pte_mask())
 }
 
 fn strip_confidentiality_bits(paddr: PhysAddr) -> PhysAddr {
     PhysAddr::from(paddr.bits() & !(shared_pte_mask() | private_pte_mask()))
->>>>>>> 3e2a3032
 }
 
 bitflags! {
@@ -980,18 +945,7 @@
 }
 
 impl PageTableRef {
-<<<<<<< HEAD
-    /// Creates a new [`PageTableRef`] from a raw pointer `pgtable_ptr`
-    /// to a [`PageTable`].
-    pub fn new(pgtable_ptr: *mut PageTable) -> PageTableRef {
-        Self { pgtable_ptr }
-    }
-
-    /// Creates an unset [`PageTableRef`], i.e. a NULL pointer.
-    ///
-    /// # Returns
-    /// An unset [`PageTableRef`].
-=======
+    /// Creates a new shared [`PageTableRef`] from a raw pointer `pgtable_ptr`
     #[inline]
     pub const fn shared(ptr: *mut PageTable) -> Self {
         Self { ptr, owned: false }
@@ -1003,19 +957,15 @@
     }
 
     #[inline]
->>>>>>> 3e2a3032
     pub const fn unset() -> PageTableRef {
         Self::shared(ptr::null_mut())
     }
 
-<<<<<<< HEAD
     /// Checks if the [`PageTableRef`] is set, i.e. not NULL.
     ///
     /// # Returns
     /// `true` if the [`PageTableRef`] is set, otherwise `false`.
-=======
     #[inline]
->>>>>>> 3e2a3032
     fn is_set(&self) -> bool {
         !self.ptr.is_null()
     }
@@ -1160,7 +1110,6 @@
         }
     }
 
-<<<<<<< HEAD
     /// Allocates a 2MB page table entry for a given virtual address.
     ///
     /// # Parameters
@@ -1169,10 +1118,7 @@
     /// # Returns
     /// The [`Mapping`] representing the allocated or existing PTE for the
     /// address.
-    pub fn alloc_pte_2m(&mut self, vaddr: VirtAddr) -> Mapping<'_> {
-=======
     fn alloc_pte_2m(&mut self, vaddr: VirtAddr) -> Mapping<'_> {
->>>>>>> 3e2a3032
         let m = self.walk_addr(vaddr);
 
         match m {
@@ -1247,7 +1193,6 @@
         }
     }
 
-<<<<<<< HEAD
     /// Maps a 2MB page.
     ///
     /// # Parameters
@@ -1262,10 +1207,7 @@
     /// # Panics
     ///
     /// Panics if `vaddr` or `paddr` are not 2MB-aligned
-    pub fn map_2m(
-=======
     fn map_2m(
->>>>>>> 3e2a3032
         &mut self,
         vaddr: VirtAddr,
         paddr: PhysAddr,
@@ -1290,7 +1232,6 @@
         }
     }
 
-<<<<<<< HEAD
     /// Unmaps a 2MB page.
     ///
     /// # Parameters
@@ -1301,10 +1242,7 @@
     /// # Panics
     ///
     /// Panics if `vaddr` is not memory aligned.
-    pub fn unmap_2m(&mut self, vaddr: VirtAddr) -> Option<PTEntry> {
-=======
     fn unmap_2m(&mut self, vaddr: VirtAddr) -> Option<PTEntry> {
->>>>>>> 3e2a3032
         assert!(vaddr.is_aligned(PAGE_SIZE_2M));
 
         let mapping = self.walk_addr(vaddr);
