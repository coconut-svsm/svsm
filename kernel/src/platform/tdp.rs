// SPDX-License-Identifier: MIT OR Apache-2.0
//
// Copyright (C) 2024 Intel Corporation
//
// Author: Peter Fang <peter.fang@intel.com>

use super::capabilities::Caps;
use super::{PageEncryptionMasks, PageStateChangeOp, PageValidateOp, SvsmPlatform};
use crate::address::{Address, PhysAddr, VirtAddr};
use crate::console::init_svsm_console;
use crate::cpu::cpuid::CpuidResult;
use crate::cpu::percpu::PerCpu;
use crate::cpu::smp::create_ap_start_context;
use crate::cpu::x86::apic::{x2apic_eoi, x2apic_in_service};
use crate::error::SvsmError;
use crate::io::IOPort;
use crate::mm::PerCPUPageMappingGuard;
use crate::tdx::tdcall::{
    td_accept_physical_memory, td_accept_virtual_memory, tdcall_vm_read, tdvmcall_halt,
    tdvmcall_io_read, tdvmcall_io_write, MD_TDCS_NUM_L2_VMS,
};
use crate::tdx::TdxError;
use crate::types::{PageSize, PAGE_SIZE};
use crate::utils::immut_after_init::ImmutAfterInitCell;
use crate::utils::{is_aligned, MemoryRegion};
use bootlib::kernel_launch::{ApStartContext, SIPI_STUB_GPA};
use core::{mem, ptr};
use syscall::GlobalFeatureFlags;

#[cfg(test)]
use bootlib::platform::SvsmPlatformType;

static GHCI_IO_DRIVER: GHCIIOPort = GHCIIOPort::new();
static VTOM: ImmutAfterInitCell<usize> = ImmutAfterInitCell::uninit();

#[derive(Debug)]
#[repr(C, packed)]
pub struct TdMailbox {
    pub vcpu_index: u32,
}

// Both structures must fit in a page
const _: () = assert!(mem::size_of::<TdMailbox>() + mem::size_of::<ApStartContext>() <= PAGE_SIZE);

// SAFETY: caller must ensure `mailbox` points to a valid memory address.
unsafe fn wakeup_ap(mailbox: *mut TdMailbox, index: usize) {
    // SAFETY: caller must ensure the address is valid and not aliased.
    unsafe {
        // PerCpu's CPU index has a direct mapping to TD vCPU index
        (*mailbox).vcpu_index = index.try_into().expect("CPU index too large");
    }
}

#[derive(Clone, Copy, Debug)]
pub struct TdpPlatform {}

impl TdpPlatform {
    pub fn new(_suppress_svsm_interrupts: bool) -> Self {
        Self {}
    }
}

impl SvsmPlatform for TdpPlatform {
    #[cfg(test)]
    fn platform_type(&self) -> SvsmPlatformType {
        SvsmPlatformType::Tdp
    }

    fn halt() {
        tdvmcall_halt();
    }

    fn env_setup(&mut self, debug_serial_port: u16, vtom: usize) -> Result<(), SvsmError> {
        assert_ne!(vtom, 0);
        VTOM.init(vtom).map_err(|_| SvsmError::PlatformInit)?;
        // Serial console device can be initialized immediately
        init_svsm_console(&GHCI_IO_DRIVER, debug_serial_port)
    }

    fn env_setup_late(&mut self, _debug_serial_port: u16) -> Result<(), SvsmError> {
        Ok(())
    }

    fn env_setup_svsm(&self) -> Result<(), SvsmError> {
        Ok(())
    }

    fn setup_percpu(&self, _cpu: &PerCpu) -> Result<(), SvsmError> {
        Ok(())
    }

    fn setup_percpu_current(&self, _cpu: &PerCpu) -> Result<(), SvsmError> {
        Ok(())
    }

    fn get_page_encryption_masks(&self) -> PageEncryptionMasks {
        // Find physical address size.
        let res = CpuidResult::get(0x80000008, 0);
        let vtom = *VTOM;
        PageEncryptionMasks {
            private_pte_mask: 0,
            shared_pte_mask: vtom,
            addr_mask_width: vtom.trailing_zeros(),
            phys_addr_sizes: res.eax,
        }
    }

    fn capabilities(&self) -> Caps {
        let num_vms = tdcall_vm_read(MD_TDCS_NUM_L2_VMS);
        // VM 0 is always L1 itself
        let vm_bitmap = ((1 << num_vms) - 1) << 1;
        let features = GlobalFeatureFlags::PLATFORM_TYPE_TDP;
        Caps::new(vm_bitmap, features)
    }

    fn cpuid(&self, eax: u32) -> Option<CpuidResult> {
        Some(CpuidResult::get(eax, 0))
    }

    fn setup_guest_host_comm(&mut self, _cpu: &PerCpu, _is_bsp: bool) {}

    fn get_io_port(&self) -> &'static dyn IOPort {
        &GHCI_IO_DRIVER
    }

    fn page_state_change(
        &self,
        _region: MemoryRegion<PhysAddr>,
        _size: PageSize,
        _op: PageStateChangeOp,
    ) -> Result<(), SvsmError> {
        Err(TdxError::Unimplemented.into())
    }

    fn validate_physical_page_range(
        &self,
        region: MemoryRegion<PhysAddr>,
        op: PageValidateOp,
    ) -> Result<(), SvsmError> {
        // The cast to u32 below is awkward, but the is_aligned() function
        // requires its type to be convertible to u32 - which usize is not -
        // and for an alignment check, only the low 32 bits are needed anyway
        if !region.start().is_aligned(PAGE_SIZE)
            || !is_aligned(region.len() as u32, PAGE_SIZE as u32)
        {
            return Err(SvsmError::InvalidAddress);
        }
        match op {
            // SAFETY: safety work on the address is yet to be completed.
            PageValidateOp::Validate => unsafe {
                // TODO - verify safety of the physical address range.
                td_accept_physical_memory(region)
            },
            PageValidateOp::Invalidate => {
                // No work is required at invalidation time.
                Ok(())
            }
        }
    }

    fn validate_virtual_page_range(
        &self,
        region: MemoryRegion<VirtAddr>,
        op: PageValidateOp,
    ) -> Result<(), SvsmError> {
        // The cast to u32 below is awkward, but the is_aligned() function
        // requires its type to be convertible to u32 - which usize is not -
        // and for an alignment check, only the low 32 bits are needed anyway
        if !region.start().is_aligned(PAGE_SIZE)
            || !is_aligned(region.len() as u32, PAGE_SIZE as u32)
        {
            return Err(SvsmError::InvalidAddress);
        }
        match op {
            // SAFETY: safety work on the address is yet to be completed.
            PageValidateOp::Validate => unsafe {
                // TODO - verify safety of the physical address range.
                td_accept_virtual_memory(region)
            },
            PageValidateOp::Invalidate => Ok(()),
        }
    }

    fn configure_alternate_injection(&mut self, alt_inj_requested: bool) -> Result<(), SvsmError> {
        if alt_inj_requested {
            Err(SvsmError::NotSupported)
        } else {
            Ok(())
        }
    }

    fn change_apic_registration_state(&self, _incr: bool) -> Result<bool, SvsmError> {
        Err(SvsmError::NotSupported)
    }

    fn query_apic_registration_state(&self) -> bool {
        false
    }

    fn use_interrupts(&self) -> bool {
        true
    }

    fn post_irq(&self, _icr: u64) -> Result<(), SvsmError> {
        Err(TdxError::Unimplemented.into())
    }

    fn eoi(&self) {
        x2apic_eoi();
    }

    fn is_external_interrupt(&self, vector: usize) -> bool {
        x2apic_in_service(vector)
    }

    fn start_cpu(&self, cpu: &PerCpu, start_rip: u64) -> Result<(), SvsmError> {
        // Translate this context into an AP start context and place it in the
        // AP startup transition page.
        //
        // transition_cr3 is not needed since all TD APs are using the stage2
        // page table set up by the BSP.
<<<<<<< HEAD
        let context = cpu.get_initial_context(start_rip);
        let ap_context = create_ap_start_context(&context, 0);
=======
        let mut ap_context = create_ap_start_context(context, 0);

        // Set the initial EFER to zero so that it is not reloaded.  This
        // is necessary since the TDX module does not permit changes to EFER
        // when running in the L1.
        ap_context.efer = 0;
>>>>>>> 757a6aa8

        // The mailbox page was already accepted by the BSP in stage2 and
        // therefore it's been initialized as a zero page.
        let context_pa = PhysAddr::new(SIPI_STUB_GPA as usize);
        let context_mapping = PerCPUPageMappingGuard::create_4k(context_pa)?;

        // SAFETY: the address of the mailbox page was made valid when the
        // `PerCPUPageMappingGuard` was created.
        unsafe {
            let mbx_va = context_mapping.virt_addr();
            let size = mem::size_of::<ApStartContext>();
            let context_ptr = (mbx_va + PAGE_SIZE - size).as_mut_ptr::<ApStartContext>();
            ptr::copy_nonoverlapping(&ap_context, context_ptr, 1);
            wakeup_ap(mbx_va.as_mut_ptr::<TdMailbox>(), cpu.shared().cpu_index());
        }
        Ok(())
    }
}

#[derive(Clone, Copy, Debug, Default)]
struct GHCIIOPort {}

impl GHCIIOPort {
    pub const fn new() -> Self {
        GHCIIOPort {}
    }
}

impl IOPort for GHCIIOPort {
    fn outb(&self, port: u16, value: u8) {
        tdvmcall_io_write(port, value);
    }

    fn inb(&self, port: u16) -> u8 {
        tdvmcall_io_read::<u8>(port) as u8
    }

    fn outw(&self, port: u16, value: u16) {
        tdvmcall_io_write(port, value);
    }

    fn inw(&self, port: u16) -> u16 {
        tdvmcall_io_read::<u16>(port) as u16
    }

    fn outl(&self, port: u16, value: u32) {
        tdvmcall_io_write(port, value);
    }

    fn inl(&self, port: u16) -> u32 {
        tdvmcall_io_read::<u32>(port)
    }
}<|MERGE_RESOLUTION|>--- conflicted
+++ resolved
@@ -219,17 +219,13 @@
         //
         // transition_cr3 is not needed since all TD APs are using the stage2
         // page table set up by the BSP.
-<<<<<<< HEAD
         let context = cpu.get_initial_context(start_rip);
-        let ap_context = create_ap_start_context(&context, 0);
-=======
-        let mut ap_context = create_ap_start_context(context, 0);
+        let mut ap_context = create_ap_start_context(&context, 0);
 
         // Set the initial EFER to zero so that it is not reloaded.  This
         // is necessary since the TDX module does not permit changes to EFER
         // when running in the L1.
         ap_context.efer = 0;
->>>>>>> 757a6aa8
 
         // The mailbox page was already accepted by the BSP in stage2 and
         // therefore it's been initialized as a zero page.
