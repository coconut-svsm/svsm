extern crate alloc;

use core::cell::UnsafeCell;
use alloc::vec::Vec;
//use cpuarch::vmsa::GuestVMExit;
//use cpuarch::vmsa::VMSASegment;
use crate::address::PhysAddr;
use crate::cpu::percpu::this_cpu_mut;
use crate::cpu::percpu::this_cpu_shared;
use crate::cpu::percpu::this_cpu_unsafe;
use crate::cpu::percpu::PerCpuUnsafe;
//use crate::cpu::vmsa::vmsa_mut_ref_from_vaddr;
//use crate::cpu::vmsa::vmsa_ref_from_vaddr;
use crate::mm::alloc::free_page;
use crate::mm::SVSM_PERCPU_VMSA_BASE;
//use crate::attestation::process;
use crate::protocols::errors::SvsmReqError;
use crate::protocols::RequestParams;
//use crate::sp_pagetable::tmp_mapping::TemporaryPageMapping;
//Testing
use crate::sp_pagetable::*;
use crate::sev::RMPFlags;
use crate::sev::rmp_adjust;
//use crate::cpu::percpu::this_cpu_mut;
use crate::cpu::percpu::PERCPU_VMSAS;
use crate::cpu::percpu::this_cpu;
use core::mem::replace;
use crate::mm::PAGE_SIZE;
use crate::utils::zero_mem_region;
use cpuarch::vmsa::VMSA;
use crate::sev::utils::rmp_revoke_guest_access;
use crate::cpu::flush_tlb_global_sync;
use crate::mm::virt_to_phys;
use crate::mm::alloc::allocate_zeroed_page;
use crate::types::PageSize;
use crate::address::VirtAddr;
use crate::mm::PerCPUPageMappingGuard;
use crate::sev::utils::rmp_set_guest_vmsa;
use core::ptr::null_mut;

//use crate::time::*;

//use crate::protocols::core::core_create_vcpu_error_restore; //

trait FromVAddr {
    fn from_virt_addr(v: VirtAddr) -> &'static mut VMSA;
}

impl FromVAddr for VMSA {
    fn from_virt_addr(v: VirtAddr) -> &'static mut VMSA{
        unsafe { v.as_mut_ptr::<VMSA>().as_mut().unwrap() }
    }
}

#[derive(Clone,Copy,Debug,PartialEq)]
pub enum TrustedProcessType {
    Undefined,
    Zygote,
    Trustlet,
}
pub const UNDEFINED_PROCESS: u32 = 0;
pub const ZYGOTE_PROCESS: u32 = 1;
pub const TRUSTLET_PROCESS: u32 = 2;

pub static PROCESS_STORE: TrustedProcessStore = TrustedProcessStore::new();

#[derive(Debug)]
pub struct TrustedProcessStore{
    processes: UnsafeCell<Vec<TrustedProcess>>,
}

unsafe impl Sync for TrustedProcessStore {}

impl TrustedProcessStore {
    const fn new() -> Self {
        Self {
            processes: UnsafeCell::new(Vec::new()),
        }
    }
    pub fn push(&self, process: TrustedProcess){
        let ptr: &mut Vec<TrustedProcess> = unsafe { self.processes.get().as_mut().unwrap() };
        ptr.push(process);
    }
    pub fn init(&self, size: u32){
        let empty_process = TrustedProcess::empty();
        for _ in 0..size  {
            self.push(empty_process);
        }
    }
    pub fn insert(&self, p: TrustedProcess) -> i64 {
        let ptr: &mut Vec<TrustedProcess> = unsafe { self.processes.get().as_mut().unwrap() };
        for i in 0..(ptr.len()) {
            if ptr[i].process_type == TrustedProcessType::Undefined {
                ptr[i] = p;
                return i.try_into().unwrap();
            }
        }
        -1
    }

    pub fn get(&self, pid: ProcessID) -> &mut TrustedProcess {
        let ptr = unsafe { self.processes.get().as_mut().unwrap() };
        &mut ptr[pid.0]
    }

}

#[derive(Clone,Copy,Debug)]
pub struct ProcessData(PhysAddr);

impl ProcessData {
    pub fn dublicate_read_only(&self) -> ProcessData{
        ProcessData(self.0)
    }
    pub fn append_data(&self){
        
    }
}

#[derive(Clone,Copy,Debug)]
pub struct ProcessID(usize);

#[derive(Clone,Copy,Debug)]
pub struct TrustedProcess {
    process_type: TrustedProcessType,
    data: ProcessData,
    page_table: *mut PageTableReference,
    vmsa: VirtAddr,
    len: u64,
    input: VirtAddr,
    output: VirtAddr,
    pub hash: [u8; 32],
}

impl TrustedProcess {

    const fn new(process_type: TrustedProcessType, data: PhysAddr, len: u64, hash: [u8; 32])->Self{
        Self {process_type, data: ProcessData(data), page_table: null_mut(), vmsa: VirtAddr::null(), len, input: VirtAddr::null(), output: VirtAddr::null(),  hash}
    }

    fn create_zygote_page_table(data: ProcessData) -> *mut PageTableReference {

        let vaddr_page_table_ref = allocate_zeroed_page().unwrap();
        let vaddr_page_table_top = allocate_zeroed_page().unwrap();
        let paddr_page_table_top = virt_to_phys(vaddr_page_table_top);
        rmp_adjust(vaddr_page_table_top, RMPFlags::VMPL1 | RMPFlags::RWX, PageSize::Regular).unwrap();
        let mut sub_pages: [VirtAddr;5]  = [VirtAddr::from(0u64),VirtAddr::from(0u64),VirtAddr::from(0u64),VirtAddr::from(0u64),VirtAddr::from(0u64)];
        let mut sub_pages_phy: [PhysAddr; 5] = [PhysAddr::from(0u64),PhysAddr::from(0u64),PhysAddr::from(0u64),PhysAddr::from(0u64),PhysAddr::from(0u64)];
        for i in 0..5 {
            sub_pages[i] = allocate_zeroed_page().unwrap();
            sub_pages_phy[i] = virt_to_phys(sub_pages[i]);
            rmp_adjust(sub_pages[i], RMPFlags::VMPL1 | RMPFlags::RWX, PageSize::Regular).unwrap();
        }        
        let page_table_ref: &mut PageTableReference = unsafe { vaddr_page_table_ref.as_mut_ptr::<PageTableReference>().as_mut().unwrap() };
        page_table_ref.init(paddr_page_table_top, vaddr_page_table_top, &sub_pages_phy, &sub_pages);
        page_table_ref.mount();

        log::info!("Using the following address {:#}",data.0);
        //panic!("Stop");
        let _ = page_table_ref.map_4k_page(VirtAddr::from(0x8000000000u64), data.0, PageFlags::exec()| PageFlags::USER_ACCESSIBLE);
        let mapping_guard = PerCPUPageMappingGuard::create_4k(data.0).unwrap();
        let vaddr_data = mapping_guard.virt_addr();
        rmp_adjust(vaddr_data, RMPFlags::VMPL1 | RMPFlags::RWX, PageSize::Regular).unwrap();
        log::info!("ZYGOTE PAGE TABLE:");
        page_table_ref.dump();

        vaddr_page_table_ref.as_mut_ptr::<PageTableReference>()
    }

    fn duplicate_page_table_ro(page_table_ref_ptr: *mut PageTableReference, input: VirtAddr, output: VirtAddr) -> *mut PageTableReference {
        let page_table_ref_base: &mut PageTableReference = unsafe {page_table_ref_ptr.as_mut().unwrap()};
        let page_table_ref = page_table_ref_base;





        /* 
        let vaddr_page_table_ref = allocate_zeroed_page().unwrap();


        let vaddr_page_table_top = allocate_zeroed_page().unwrap();
        let paddr_page_table_top = virt_to_phys(vaddr_page_table_top);
        rmp_adjust(vaddr_page_table_top, RMPFlags::VMPL1 | RMPFlags::RWX, PageSize::Regular).unwrap();
        let mut sub_pages: [VirtAddr;5]  = [VirtAddr::from(0u64),VirtAddr::from(0u64),VirtAddr::from(0u64),VirtAddr::from(0u64),VirtAddr::from(0u64)];
        let mut sub_pages_phy: [PhysAddr; 5] = [PhysAddr::from(0u64),PhysAddr::from(0u64),PhysAddr::from(0u64),PhysAddr::from(0u64),PhysAddr::from(0u64)];
        for i in 0..5 {
            sub_pages[i] = allocate_zeroed_page().unwrap();
            sub_pages_phy[i] = virt_to_phys(sub_pages[i]);
            rmp_adjust(sub_pages[i], RMPFlags::VMPL1 | RMPFlags::RWX, PageSize::Regular).unwrap();
        }

        let page_table_ref: &mut PageTableReference = unsafe { vaddr_page_table_ref.as_mut_ptr::<PageTableReference>().as_mut().unwrap() };



        page_table_ref.init(paddr_page_table_top, vaddr_page_table_top, &sub_pages_phy, &sub_pages);
        page_table_ref.mount();
        //log::info!("TRUSTLET PAGE TABLE0:");
        //page_table_ref.dump();
        let data = page_table_ref_base.page_walk_pub(VirtAddr::from(0x8000000000u64));
        page_table_ref.map_4k_page(VirtAddr::from(0x8000000000u64), data, PageFlags::exec()| PageFlags::USER_ACCESSIBLE);
    
        log::info!("TRUSTLET PAGE TABLE1:");
        page_table_ref.dump();
        */


        for e in 0..5  {
            let vaddr_mem = allocate_zeroed_page().unwrap();
            let paddr_mem = virt_to_phys(vaddr_mem);
            rmp_adjust(vaddr_mem, RMPFlags::VMPL1 | RMPFlags::RWX, PageSize::Regular).unwrap();
            let _ = page_table_ref.map_4k_page(VirtAddr::from(0x8000000000u64)+PAGE_SIZE*(3+e), paddr_mem, PageFlags::data()| PageFlags::USER_ACCESSIBLE);

        }


        let vaddr_stack = output;
        let paddr_stack = virt_to_phys(vaddr_stack);

        let vaddr_res = input;
        let paddr_res = virt_to_phys(vaddr_res);
        rmp_adjust(vaddr_res, RMPFlags::VMPL1 | RMPFlags::RWX, PageSize::Regular).unwrap();
        let _ = page_table_ref.map_4k_page(VirtAddr::from(0x8000000000u64)+PAGE_SIZE*2, paddr_res, PageFlags::data()| PageFlags::USER_ACCESSIBLE);


        rmp_adjust(vaddr_stack, RMPFlags::VMPL1 | RMPFlags::RWX, PageSize::Regular).unwrap();
        let _ = page_table_ref.map_4k_page(VirtAddr::from(0x8000000000u64)+PAGE_SIZE, paddr_stack, PageFlags::data()| PageFlags::USER_ACCESSIBLE);
        //let _ = page_table_ref.map_4k_page(target, addr, flags);


        page_table_ref_ptr
        //vaddr_page_table_ref.as_mut_ptr::<PageTableReference>()

    }

    pub fn zygote(d: PhysAddr, len: u64) -> Self{
        let hash = [0u8;32];
        let vmsa: VirtAddr = unsafe {this_cpu_unsafe().as_mut().unwrap().get_trustlet_vmsa()};
        
        //let vaddr_vmsa_new: VirtAddr = allocate_zeroed_page().unwrap();
        //let vmsa_new = vmsa_mut_ref_from_vaddr(vaddr_vmsa_new);
        
        

        let vmsa_: &mut VMSA = unsafe {vmsa.as_mut_ptr::<VMSA>().as_mut().unwrap()};
        vmsa_.rip = 0x8000000000u64;

        let mut process = Self::new(TrustedProcessType::Zygote, d, len, hash);
        process.vmsa = vmsa;
        process.page_table = TrustedProcess::create_zygote_page_table(process.data);
        super::super::attestation::process::hash_process(&mut process);
        process
    }

    fn dublicate(pid: ProcessID) -> TrustedProcess {
        let process = PROCESS_STORE.get(pid);

        let vmsa: VirtAddr = unsafe{this_cpu_unsafe().as_mut().unwrap().get_trustlet_vmsa()};
        let vmsa_: &mut VMSA = unsafe {vmsa.as_mut_ptr::<VMSA>().as_mut().unwrap()};
        vmsa_.rip = 0x8000000000u64;
        
        let input: VirtAddr = allocate_zeroed_page().unwrap();
        let output: VirtAddr = allocate_zeroed_page().unwrap();

        TrustedProcess { process_type: TrustedProcessType::Trustlet, data: process.data.dublicate_read_only(), page_table: TrustedProcess::duplicate_page_table_ro(process.page_table,input,output),vmsa, len: process.len,input, output, hash: process.hash }
    }

    pub fn trustlet(parent: ProcessID, _d: PhysAddr, _len: u64) -> Self{
        let _hash = [0u8;32];
        let mut trustlet = TrustedProcess::dublicate(parent);
        super::super::attestation::process::hash_process(&mut trustlet);
        trustlet
    }

    pub fn empty() -> Self {
        Self::new(TrustedProcessType::Undefined, PhysAddr::from(0u64), 0, [0u8;32])
    }

    pub fn delete(&self) -> bool {
        true
    }

}

pub fn check_vmsa_ind(new: &VMSA, sev_features: u64, svme_mask: u64, vmpl_level: u64) -> bool {
    new.vmpl == vmpl_level as u8
        && new.efer & svme_mask == svme_mask
        && new.sev_features == sev_features
}


pub fn create_tmp_page_tabel() -> (*mut PageTableReference, PhysAddr) {
    
    let ref_page = allocate_zeroed_page().unwrap();
    let _ref_page_phy = virt_to_phys(ref_page);

    rmp_adjust(ref_page, RMPFlags::VMPL1 | RMPFlags::RWX, PageSize::Regular).unwrap();

    let table_page = allocate_zeroed_page().unwrap();
    let table_page_phy = virt_to_phys(table_page);
    rmp_adjust(table_page, RMPFlags::VMPL1 | RMPFlags::RWX, PageSize::Regular).unwrap();
    let mut sub_pages: [VirtAddr;5]  = [VirtAddr::from(0u64),VirtAddr::from(0u64),VirtAddr::from(0u64),VirtAddr::from(0u64),VirtAddr::from(0u64)];
    let mut sub_pages_phy: [PhysAddr; 5] = [PhysAddr::from(0u64),PhysAddr::from(0u64),PhysAddr::from(0u64),PhysAddr::from(0u64),PhysAddr::from(0u64)];
    for i in 0..5 {
        sub_pages[i] = allocate_zeroed_page().unwrap();
        sub_pages_phy[i] = virt_to_phys(sub_pages[i]);
        rmp_adjust(sub_pages[i], RMPFlags::VMPL1 | RMPFlags::RWX, PageSize::Regular).unwrap();
    }
    let r = unsafe { ref_page.as_mut_ptr::<PageTableReference>().as_mut().unwrap() };
    r.init(table_page_phy, table_page, &sub_pages_phy, &sub_pages);
    r.mount();
    (ref_page.as_mut_ptr::<PageTableReference>(), table_page_phy)
}

pub fn vmpl1_init() -> Result<(), SvsmReqError>{

    let cpu_unsafe: &mut PerCpuUnsafe = unsafe { this_cpu_unsafe().as_mut().unwrap() };

    if cpu_unsafe.is_trustlet_vmsa() {
        let cpu = this_cpu_mut().get_apic_id();
        log::info!("Trustlet vCore #{} already initialized", cpu);
        return Ok(());
    }


    let tmp_vmsa_store = allocate_zeroed_page().unwrap();
    let vmsa_copy = unsafe { tmp_vmsa_store.as_mut_ptr::<VMSA>().as_mut().unwrap()};
    *vmsa_copy = unsafe { *SVSM_PERCPU_VMSA_BASE.as_mut_ptr::<VMSA>().as_mut().unwrap() };

    let vaddr_vmsa = allocate_zeroed_page().unwrap();
    let paddr_vmsa =virt_to_phys(vaddr_vmsa);

    let vaddr_stack = allocate_zeroed_page().unwrap();
    let paddr_stack = virt_to_phys(vaddr_stack);
    let tmp = allocate_zeroed_page().unwrap();
    let t2 = unsafe { tmp.as_mut_ptr::<[u8;4096]>().as_mut().unwrap()};
    let t: [u8; 6] = [0x0f, 0xa2, 0xeb, 0x00, 0xeb, 0xfe]; //cpuid; jmp +0;jmp -2;
    for i in 0..6 {
        t2[i] = t[i];
    }
    let paddr_pages = virt_to_phys(tmp);
    //

    log::info!("Allocating new page table");
    let page_table = create_tmp_page_tabel();
    let page_table_phy = page_table.1;
    let page_table: &mut PageTableReference = unsafe { page_table.0.as_mut().unwrap() };


    page_table.map_4k_page(VirtAddr::from(0x8000000000u64), paddr_pages, PageFlags::exec() | PageFlags::USER_ACCESSIBLE ).unwrap();
    page_table.map_4k_page(VirtAddr::from(0x8000000000u64)+PAGE_SIZE, paddr_stack, PageFlags::data() | PageFlags::USER_ACCESSIBLE).unwrap();
    
    
    //page_table.dump();

    let mapping_guard = PerCPUPageMappingGuard::create_4k(paddr_pages)?;
    let vaddr_pages = mapping_guard.virt_addr();
    //let mapping_guard = PerCPUPageMappingGuard::create_4k(paddr_stack)?;
    //let vaddr_stack = mapping_guard.virt_addr();
    //let mapping_guard = PerCPUPageMappingGuard::create_4k(paddr_vmsa)?;
    //let vaddr_vmsa = mapping_guard.virt_addr();
    
    
    flush_tlb_global_sync();
  
    rmp_adjust(vaddr_pages, RMPFlags::VMPL1 | RMPFlags::RWX, PageSize::Regular)?;
    rmp_adjust(vaddr_stack, RMPFlags::VMPL1 | RMPFlags::RWX, PageSize::Regular)?;
    rmp_adjust(vaddr_vmsa, RMPFlags::VMPL1 | RMPFlags::RWX, PageSize::Regular)?;
    rmp_adjust(vaddr_pages, RMPFlags::VMPL1 | RMPFlags::RWX, PageSize::Regular)?;

    flush_tlb_global_sync();

    rmp_set_guest_vmsa(vaddr_vmsa)?;
    rmp_revoke_guest_access(vaddr_vmsa, PageSize::Regular)?;
    rmp_adjust(
        vaddr_vmsa,
        RMPFlags::VMPL1 | RMPFlags::VMSA,
        PageSize::Regular,
    )?;
    let vmsa = VMSA::from_virt_addr(vaddr_vmsa);
    zero_mem_region(vaddr_vmsa, vaddr_vmsa + PAGE_SIZE);
    let locked = this_cpu_shared().guest_vmsa.lock();
    let vmsa_ptr = unsafe { SVSM_PERCPU_VMSA_BASE.as_mut_ptr::<VMSA>().as_mut().unwrap() };
    _ = replace(vmsa,*vmsa_ptr); 
    drop(locked);

    vmsa.vmpl = 1;
    vmsa.cpl = 3;
    vmsa.cr3 = u64::from(page_table_phy);
    vmsa.rbp = u64::from(0x8000000000u64)+2*4096-1;
    vmsa.rsp = u64::from(0x8000000000u64)+2*4096-1;
    vmsa.efer = vmsa.efer | 1u64 << 12;
    vmsa.rip = u64::from(0x8000000000u64);
    vmsa.sev_features = vmsa_ptr.sev_features | 4; // VC Reflect feature
     
    let svme_mask: u64 = 1u64 << 12;
    if !check_vmsa_ind(vmsa, vmsa.sev_features | 4, svme_mask,RMPFlags::VMPL1.bits()) {
        log::info!("VMSA Check failed");
        log::info!("Bits: {}",vmsa.vmpl == RMPFlags::VMPL3.bits() as u8);
        log::info!("Efer & vsme_mask: {}", vmsa.efer & svme_mask == svme_mask);
        log::info!("SEV features: {}", vmsa.sev_features == vmsa.sev_features);
        if vmsa.efer & svme_mask == svme_mask {
            PERCPU_VMSAS.unregister(paddr_vmsa, false).unwrap();
            //core_create_vcpu_error_restore(vaddr_vmsa)?;
            return Err(SvsmReqError::invalid_parameter());   
        }
    }

    log::info!("{:?}",vmsa);

    let apic_id = this_cpu().get_apic_id();
    PERCPU_VMSAS.register(paddr_vmsa, apic_id, true)?;

    assert!(PERCPU_VMSAS.set_used(paddr_vmsa) == Some(apic_id));
    unsafe {(*(*this_cpu_unsafe()).ghcb).ap_create(paddr_vmsa,u64::from(apic_id), 1, vmsa.sev_features | 4)?}
    vmsa.rip = u64::from(0x8000000000u64);
    log::info!("Second try");
    unsafe {(*(*this_cpu_unsafe()).ghcb).ap_create(paddr_vmsa,u64::from(apic_id), 1, vmsa.sev_features | 4)?}
    vmsa.rip = u64::from(0x8000000000u64);
    log::info!("Third try");
    unsafe {(*(*this_cpu_unsafe()).ghcb).ap_create(paddr_vmsa,u64::from(apic_id), 1, vmsa.sev_features | 4)?}
    log::info!("Initilized VMPL1 Trustlet for #{}",apic_id);


    page_table.dump();
    //log::info!("Guest Exit Code: {}!!!!!!!!!!!!!!!!!!!!!!!",vmsa.guest_exit_code as u64);
    //log::info!("VMSA: {:?}", vmsa);
    log::info!("");
    //
    page_table.unmount();
    log::info!("unmount done");
    for i in page_table.pages_virt {
        if i == VirtAddr::from(0u64) {
            break;
        }
        log::info!("before rmp_adjust {}", i);
        rmp_adjust(i, RMPFlags::VMPL1 | RMPFlags::NONE, PageSize::Regular)?;
        log::info!("rmp_adjust {}", i);
        log::info!("before Free {}",i);
        free_page(i);
        log::info!("Free {}",i);
    }
    log::info!("page-table extra pages");
    rmp_adjust(page_table.table_virt, RMPFlags::VMPL1 | RMPFlags::NONE, PageSize::Regular)?;
    free_page(page_table.table_virt);
    log::info!("page-table table");
    rmp_adjust(vaddr_pages, RMPFlags::VMPL1 | RMPFlags::NONE, PageSize::Regular)?;
    rmp_adjust(vaddr_stack, RMPFlags::VMPL1 | RMPFlags::NONE, PageSize::Regular)?;
    log::info!("Changed permissions");
    free_page(tmp);
    log::info!("Free tmp");
    free_page(vaddr_stack);
    log::info!("Free stack");

    cpu_unsafe.set_trustlet_vmsa(vaddr_vmsa);
    
    

    return Ok(());

}

pub fn create_trusted_process(params: &mut RequestParams, _t: TrustedProcessType) -> Result<(), SvsmReqError>{
    /* End of Test code */
    /* Start of actual Trustlet creation */
    match _t {
        TrustedProcessType::Undefined => panic!("Invalid Creation Request"),
        TrustedProcessType::Zygote => {

            log::info!("create_trusted_process(): Creating and registering Zygote");
            let len = params.rcx;
            let zygote_address = PhysAddr::from(params.r8);
            let z: TrustedProcess = TrustedProcess::zygote(zygote_address, len);
            let res = PROCESS_STORE.insert(z);
            // if res < 0 {
            //     params.rcx = u64::from_ne_bytes(res.to_ne_bytes());
            // }
            params.rcx = u64::from_ne_bytes(res.to_ne_bytes());
            log::info!("Created Zygote #{}", params.rcx);
            Ok(())
        },
        TrustedProcessType::Trustlet => {

            log::info!("create_trusted_process(): Creating and registering Trustlet");
            let len = params.rcx;
            //let _trustlet_address = PhysAddr::from(params.r8);
            let trustlet = TrustedProcess::trustlet(ProcessID(params.rdx as usize), PhysAddr::null(), len);
            if trustlet.process_type == TrustedProcessType::Undefined {
                params.rcx = u64::from_ne_bytes((-1i64).to_ne_bytes());
                return Ok(());
            } 

            let res = PROCESS_STORE.insert(trustlet);
            params.rcx = u64::from_ne_bytes(res.to_ne_bytes());
            Ok(())

        },
    }
}

pub fn dublicate_trusted_process(_params: &mut RequestParams) -> Result<(), SvsmReqError> {
    todo!()
}

pub fn append_trusted_process(_params: &mut RequestParams) -> Result<(), SvsmReqError> {
    todo!()
}

pub fn delete_trusted_process(params: &mut RequestParams) -> Result<(), SvsmReqError> {
    let process_id = ProcessID(params.rcx as usize);
    let process = PROCESS_STORE.get(process_id);
    process.delete();
    Ok(())
}

pub fn attest_trusted_process(_params: &mut RequestParams) -> Result<(), SvsmReqError> {
    todo!()
}
<<<<<<< HEAD
=======




pub fn invoke_trustlet(params: &mut RequestParams) -> Result<(), SvsmReqError> {

    log::info!("Starting Trustlet invocation");

    let trustlet_id = params.rcx;
    let trustlet = PROCESS_STORE.get(ProcessID(trustlet_id.try_into().unwrap()));

    log::info!("{:?}", trustlet);
    log::info!("Test1");

    let vaddr_vmsa = trustlet.vmsa;
    let paddr_vmsa = virt_to_phys(vaddr_vmsa);
    log::info!("Test2");
    let vmsa = VMSA::from_virt_addr(vaddr_vmsa);
    //vmsa.rbp = u64::from(0x8000000000u64)+1*4096-1;
    //vmsa.rsp = u64::from(0x8000000000u64)+1*4096-1;
    vmsa.cr3 = u64::from(unsafe {(*trustlet.page_table).table_phy});
    vmsa.rip = 0x8000000000u64;
    vmsa.efer = vmsa.efer | 1u64 << 12;
    //log::info!("{:?}",vmsa);
    
    
    log::info!("Test3");
    let apic_id = this_cpu().get_apic_id();
    //PERCPU_VMSAS.register(paddr_vmsa, apic_id, true)?;


    let svme_mask: u64 = 1u64 << 12;
    if !check_vmsa_ind(vmsa, vmsa.sev_features | 4, svme_mask,RMPFlags::VMPL1.bits()) {
        log::info!("VMSA Check failed");
        log::info!("Bits: {}",vmsa.vmpl == RMPFlags::VMPL3.bits() as u8);
        log::info!("Efer & vsme_mask: {}", vmsa.efer & svme_mask == svme_mask);
        log::info!("SEV features: {}", vmsa.sev_features == vmsa.sev_features);
        if vmsa.efer & svme_mask == svme_mask {
            PERCPU_VMSAS.unregister(paddr_vmsa, false).unwrap();
            //core_create_vcpu_error_restore(vaddr_vmsa)?;
            return Err(SvsmReqError::invalid_parameter());   
        }
    }
    

    /*let ptr = unsafe {&*trustlet.page_table};
    let data_page = ptr.page_walk_pub(VirtAddr::from(0x8000000000u64));
    log::info!("Page Addr: {}", data_page);
    let mapping = TemporaryPageMapping::create_4k(data_page).unwrap();
    let data_page_mapped = mapping.virt_addr().as_mut_ptr::<[u8;4096]>();
    log::info!("{:?}",data_page_mapped);*/
    //unsafe {(*trustlet.page_table).dump()};

    //log::info!("VMSA: {:?}",vmsa);
    //return Ok(());
    //assert!(PERCPU_VMSAS.set_used(paddr_vmsa) == Some(apic_id));
    log::info!("Test starting invocation");
    //

    let vmexit = vmsa.guest_exit_code as u64;
    log::info!("Exit code: {}",vmexit);
    //let t1 = get_current_time();

    unsafe {(*(*this_cpu_unsafe()).ghcb).ap_create(paddr_vmsa,u64::from(apic_id), 1, vmsa.sev_features | 4)?}
    let vmexit = vmsa.guest_exit_code as u64;
    log::info!("Exit code: {}",vmexit);
    let rip = vmsa.rip;
    vmsa.rip += 0x2;
    unsafe {(*(*this_cpu_unsafe()).ghcb).ap_create(paddr_vmsa,u64::from(apic_id), 1, vmsa.sev_features | 4)?}
    //0x72 (114) in guest_exit_code stand for vmexit_cpuid
    //unsafe {(*(*this_cpu_unsafe()).ghcb).ap_create(paddr_vmsa,u64::from(apic_id), 1, vmsa.sev_features | 4)?}
    //unsafe {(*(*this_cpu_unsafe()).ghcb).ap_create(paddr_vmsa,u64::from(apic_id), 1, vmsa.sev_features | 4)?}
    let rip = vmsa.rip;
    //log::info!("IP3: {}", rip);
    //let t2 = get_current_time();
    /* 
    log::info!("Test after invocation");
    log::info!("Cyles ({}-{}): {}",t2,t1,t2-t1);
    log::info!("Milliseconds: {}",(t2-t1).to_millisconds());
    log::info!("Microseconds: {}",(t2-t1).to_microseconds());
    log::info!("Nanoseconds: {}",(t2-t1).to_nanoseconds());
    let arr = unsafe { trustlet.input.as_mut_ptr::<[u64;512]>().as_mut().unwrap()};

    //log::info!("Read Time: {}\nWrite Time: {}", arr[511],arr[510]);
    log::info!("Read Time: {}\nWrite Time: {}", arr[0],arr[1]);
*/
    params.rcx = 0;
    Ok(())
}
>>>>>>> 9f7aeebe
<|MERGE_RESOLUTION|>--- conflicted
+++ resolved
@@ -517,11 +517,6 @@
 pub fn attest_trusted_process(_params: &mut RequestParams) -> Result<(), SvsmReqError> {
     todo!()
 }
-<<<<<<< HEAD
-=======
-
-
-
 
 pub fn invoke_trustlet(params: &mut RequestParams) -> Result<(), SvsmReqError> {
 
@@ -607,5 +602,4 @@
 */
     params.rcx = 0;
     Ok(())
-}
->>>>>>> 9f7aeebe
+}