--- conflicted
+++ resolved
@@ -518,7 +518,6 @@
     todo!()
 }
 
-<<<<<<< HEAD
 use core::slice;
 
 pub fn load_elf(params: &mut RequestParams) -> Result<(), SvsmReqError> {
@@ -543,7 +542,9 @@
         Err(e) => panic!("error reading ELF: {}", e),
     };
     log::info!("Elf file: {:?}", elf);
-=======
+    Ok(())
+}
+
 pub fn from_host(params: &mut RequestParams) -> Result<(), SvsmReqError>{
     let page_table_paddr = params.rcx;
     let guard = PerCPUPageMappingGuard::create_4k(PhysAddr::from(page_table_paddr))?;
@@ -673,6 +674,5 @@
     log::info!("Read Time: {}\nWrite Time: {}", arr[0],arr[1]);
 */
     params.rcx = 0;
->>>>>>> bae036fe
     Ok(())
 }