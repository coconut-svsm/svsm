extern crate alloc;

use core::cell::UnsafeCell;
use alloc::vec::Vec;
use igvm_defs::PAGE_SIZE_4K;
use crate::address::PhysAddr;
use crate::cpu::percpu::this_cpu_shared;
use crate::cpu::percpu::this_cpu_unsafe;
use crate::mm::PAGE_SIZE;
use crate::mm::SVSM_PERCPU_VMSA_BASE;
use crate::process_manager::process_memory::allocate_page;
use crate::process_manager::allocation::AllocationRange;
use crate::process_manager::process_paging::ProcessPageTableRef;
use crate::protocols::errors::SvsmReqError;
use crate::protocols::RequestParams;
use crate::sev::RMPFlags;
use crate::sev::rmp_adjust;
//use crate::cpu::percpu::this_cpu_mut;
use crate::cpu::percpu::this_cpu;
//use crate::cpu::flush_tlb_global_sync;
use crate::types::PageSize;
use crate::address::VirtAddr;
use crate::mm::PerCPUPageMappingGuard;
use crate::sev::utils::rmp_set_guest_vmsa;
use crate::vaddr_as_u64_slice;

use cpuarch::vmsa::VMSA;
use core::mem::replace;

<<<<<<< HEAD
use super::memory_channels::MemoryChannel;
=======
use crate::attestation::monitor::{ProcessMeasurements, measure};
>>>>>>> 86087de9

trait FromVAddr {
    fn from_virt_addr(v: VirtAddr) -> &'static mut VMSA;
}

impl FromVAddr for VMSA {
    fn from_virt_addr(v: VirtAddr) -> &'static mut VMSA{
        unsafe { v.as_mut_ptr::<VMSA>().as_mut().unwrap() }
    }
}

#[derive(Clone,Copy,Debug,PartialEq)]
pub enum TrustedProcessType {
    Undefined,
    Zygote,
    Trustlet,
}
pub const UNDEFINED_PROCESS: u32 = 0;
pub const ZYGOTE_PROCESS: u32 = 1;
pub const TRUSTLET_PROCESS: u32 = 2;

pub static PROCESS_STORE: TrustedProcessStore = TrustedProcessStore::new();

#[derive(Debug)]
pub struct TrustedProcessStore{
    processes: UnsafeCell<Vec<TrustedProcess>>,
}

unsafe impl Sync for TrustedProcessStore {}

impl TrustedProcessStore {
    const fn new() -> Self {
        Self {
            processes: UnsafeCell::new(Vec::new()),
        }
    }
    pub fn push(&self, process: TrustedProcess){
        let ptr: &mut Vec<TrustedProcess> = unsafe { self.processes.get().as_mut().unwrap() };
        ptr.push(process);
    }
    pub fn init(&self, size: u32){
        let empty_process = TrustedProcess::empty();
        for _ in 0..size  {
            self.push(empty_process);
        }
    }
    pub fn insert(&self, mut p: TrustedProcess) -> i64 {
        let ptr: &mut Vec<TrustedProcess> = unsafe { self.processes.get().as_mut().unwrap() };
        for i in 0..(ptr.len()) {
            if ptr[i].process_type == TrustedProcessType::Undefined {
                // ID of the Process is set when inserting into the
                // store. Only after the insert is the process id valid
                p.id = i.try_into().unwrap();
                ptr[i] = p;
                return i.try_into().unwrap();
            }
        }
        -1
    }

    pub fn get(&self, pid: ProcessID) -> &mut TrustedProcess {
        let ptr = unsafe { self.processes.get().as_mut().unwrap() };
        &mut ptr[pid.0]
    }

}

#[derive(Clone,Copy,Debug)]
pub struct ProcessData(PhysAddr);

impl ProcessData {
    pub fn dublicate_read_only(&self) -> ProcessData{
        ProcessData(self.0)
    }
    pub fn append_data(&self){
        
    }
}

#[derive(Clone,Copy,Debug, Default)]
pub struct ProcessID(pub usize);

#[derive(Clone,Copy,Debug)]
pub struct TrustedProcess {
    pub process_type: TrustedProcessType,
    pub id: u64,
    pub parent_id: u64,
    pub base: ProcessBaseContext,
    pub measurements: ProcessMeasurements,
    #[allow(dead_code)]
    pub context: ProcessContext,
    //pub channel: MemoryChannel,
}

impl TrustedProcess {

    pub fn zygote(data: u64,size: u64, pgt: u64) -> Self{

        // The Zygote is loaded in 3 files
        // We first load the a struct/array of addresses
        // that can then be used to get the next parts
        let (zygote_data, range) = ProcessPageTableRef::copy_data_from_guest(data, size, pgt);

        let zygote_data_struct = vaddr_as_u64_slice!(zygote_data);
        let pal = zygote_data_struct[0];
        let pal_size = zygote_data_struct[3];
        let manifest = zygote_data_struct[1];
        let manifest_size = zygote_data_struct[4];
        let libos = zygote_data_struct[2];
        let libos_size= zygote_data_struct[5];


        // The allocation (AllocationRange) is always starting at the same virtual address which is why only one allocaiton is valid
        // at the same time. TODO: Allow for different start addresses
        let mut base = ProcessBaseContext::default();
        let mut measurements = ProcessMeasurements::default();

        let (pal_data, pal_range) = ProcessPageTableRef::copy_data_from_guest(pal, pal_size, pgt);
        base.init_with_data(pal_data, pal_size, pal_range);
        measurements.init_measurement = measure(pal_data.into(), pal_size);

        let (manifest_data, manifest_range) = ProcessPageTableRef::copy_data_from_guest(manifest, manifest_size, pgt);
        base.add_manifest(manifest_data, manifest_size, manifest_range);
        measurements.manifest_measurement = measure(manifest_data.into(), manifest_size);

        let(libos_data, libos_range) = ProcessPageTableRef::copy_data_from_guest(libos, libos_size, pgt);
        base.add_libos(libos_data, libos_size, libos_range);
        measurements.libos_measurement = measure(libos_data.into(), libos_size);

        // TODO: Free zygote data
        Self {
            process_type: TrustedProcessType::Zygote,
            id: 0,
            parent_id: 0,
            base,
            measurements,
            context: ProcessContext::default(),
        }
    }

    fn dublicate(pid: ProcessID) -> TrustedProcess {
        let process = PROCESS_STORE.get(pid);
        let base: ProcessBaseContext = process.base;
        let measurements: ProcessMeasurements = process.measurements;
        let mut context = ProcessContext::default();
        context.init(base, measurements);

        TrustedProcess {
            process_type: TrustedProcessType::Trustlet,
            id: 0,
            parent_id: pid.0 as u64, // set the id of the parent zygote
            base,
            measurements,
            context,
        }

    }

    pub fn trustlet(parent: ProcessID, data: u64, size: u64, pgt: u64) -> Self{
        // Inherit the data from the Zygote
        let trustlet = TrustedProcess::dublicate(parent);
        if data != 0 {
            let (function_code, function_code_range) = ProcessPageTableRef::copy_data_from_guest(data, size, pgt);
            let size = (4096 - (size & 0xFFF)) + size;
            trustlet.base.page_table_ref.add_function(function_code, size);
            function_code_range.delete();
        }
        trustlet
    }

    pub fn empty() -> Self {
        Self {
            process_type: TrustedProcessType::Undefined,
            id: 0,
            parent_id: 0,
            base: ProcessBaseContext::default(),
            measurements: ProcessMeasurements::default(),
            context: ProcessContext::default(),
        }
    }

    pub fn delete(&self) -> bool {
        true
    }

}

pub fn check_vmsa_ind(new: &VMSA, sev_features: u64, svme_mask: u64, vmpl_level: u64) -> bool {
    new.vmpl == vmpl_level as u8
        && new.efer & svme_mask == svme_mask
        && new.sev_features == sev_features
}

pub fn create_trusted_process(params: &mut RequestParams, t: TrustedProcessType) -> Result<(), SvsmReqError>{

    let size = params.rcx;
    let process_addr = params.rdx;
    let guest_pgt = params.r8;

    match t {
        TrustedProcessType::Undefined => panic!("Invalid Creation Request"),
        TrustedProcessType::Zygote => {

            log::info!("create_trusted_process(): Creating and registering Zygote");

            // Create contexts for the Zygote
            // e.g. Copy the Zygote into memory
            // and parse it to create a page table
            let z: TrustedProcess = TrustedProcess::zygote(process_addr, size, guest_pgt);

            // Insert it into the process store
            // Each process is identified with an idea from
            // the store
            let res = PROCESS_STORE.insert(z);

            // Copy the value to the return register
            // Conversion is required because the store
            // id is signed but the register representation
            // is not
            params.rcx = u64::from_ne_bytes(res.to_ne_bytes());
           
            log::info!("Created Zygote #{}", params.rcx);
            Ok(())
        },
        TrustedProcessType::Trustlet => {

            log::info!("create_trusted_process(): Creating and registering Trustlet");

            // We get the Zygote ID from the guest
            // Each Trustlet requires one Zygote
            let zygote_id = ProcessID(params.r9 as usize);


            let trustlet = TrustedProcess::trustlet(zygote_id, process_addr, size, guest_pgt);

            // The creation process might fail
            if trustlet.process_type == TrustedProcessType::Undefined {
                params.rcx = u64::from_ne_bytes((-1i64).to_ne_bytes());
                return Ok(());
            } 

            let res = PROCESS_STORE.insert(trustlet);
            params.rcx = u64::from_ne_bytes(res.to_ne_bytes());
            Ok(())

        },
    }
}

pub fn dublicate_trusted_process(_params: &mut RequestParams) -> Result<(), SvsmReqError> {
    todo!()
}

pub fn append_trusted_process(_params: &mut RequestParams) -> Result<(), SvsmReqError> {
    todo!()
}

pub fn delete_trusted_process(params: &mut RequestParams) -> Result<(), SvsmReqError> {
    let process_id = ProcessID(params.rcx as usize);
    let process = PROCESS_STORE.get(process_id);
    process.delete();
    Ok(())
}

pub fn attest_trusted_process(_params: &mut RequestParams) -> Result<(), SvsmReqError> {
    todo!()
}

pub fn check_page_table(pgd_addr: u64, test_location: u64) {

    log::info!("Using Address: {:#x}", pgd_addr);
    let mut page_table_ref = ProcessPageTableRef::default();
    page_table_ref.set_external_table(pgd_addr);
    log::info!("Trying to print page table");
    //page_table_ref.print_table();
    log::info!("Finding address");
    page_table_ref.copy_address_range(VirtAddr::from(test_location),1,VirtAddr::null());
}

pub fn create_trustlet_page_table_from_user_data(data: VirtAddr, size: u64) -> ProcessPageTableRef {

    log::info!("Trying to create Page Table");
    //Page Table ref for the Trustlet
    let mut page_table_ref = ProcessPageTableRef::default();
    page_table_ref.build_from_file(data, size);

    page_table_ref
}


#[derive(Debug, Copy, Clone)]
pub struct ProcessBaseContext {
    pub page_table_ref: ProcessPageTableRef,
    pub entry_point: VirtAddr,
    pub alloc_range: AllocationRange,
    pub alloc_range_manifest: AllocationRange,
    pub alloc_range_libos: AllocationRange,
}

impl Default for ProcessBaseContext {
  fn default() -> Self {
      return ProcessBaseContext {
          page_table_ref: ProcessPageTableRef::default(),
          entry_point: VirtAddr::null(),
          alloc_range: AllocationRange(0,0),
          alloc_range_manifest: AllocationRange(0,0),
          alloc_range_libos: AllocationRange(0,0),
      }
  }
}

impl ProcessBaseContext {
    pub fn init(&mut self, elf: VirtAddr, size: u64) {
        let mut ptr = ProcessPageTableRef::default();
        self.entry_point = ptr.build_from_file(elf, size);
        self.page_table_ref = ptr;
    }

    pub fn add_manifest(&mut self, manifest: VirtAddr, size: u64, data: AllocationRange) {
        let size = (4096 - (size & 0xFFF)) + size;
        self.page_table_ref.add_manifest(manifest, size);
        self.alloc_range_manifest = data;
    }

    pub fn add_libos(&mut self, libos: VirtAddr, size: u64, data: AllocationRange){
        let size = (4096 - (size & 0xFFF)) + size;
        self.page_table_ref.add_libos(libos,size);
        self.alloc_range_libos = data;
    }

    pub fn init_with_data(&mut self, elf: VirtAddr, size: u64, data: AllocationRange) {
        self.init(elf, size);
        self.alloc_range = data;
    }

}

#[derive(Debug, Copy, Clone)]
pub struct ProcessContext {
    pub base: ProcessBaseContext,
    pub vmsa: PhysAddr,
    pub channel: MemoryChannel,
    pub sev_features: u64,
    pub measurements: ProcessMeasurements,
}

impl Default for ProcessContext {
    fn default() -> Self {
        return ProcessContext {
            base: ProcessBaseContext::default(),
            vmsa: PhysAddr::null(),
            channel: MemoryChannel::default(),
            sev_features: 0,
            measurements: ProcessMeasurements::default(),
        }
    }
}


impl ProcessContext {

    pub fn init(&mut self, base: ProcessBaseContext, measurements: ProcessMeasurements) {

        //Creating new VMSA for the Process
        let new_vmsa_page = allocate_page();
        let new_vmsa_mapping = PerCPUPageMappingGuard::create_4k(new_vmsa_page).unwrap();
        let new_vmsa_vaddr = new_vmsa_mapping.virt_addr();

        //Permission Setup for VMSA
        rmp_adjust(new_vmsa_vaddr, RMPFlags::VMPL1 | RMPFlags::RWX, PageSize::Regular).unwrap();
        rmp_set_guest_vmsa(new_vmsa_vaddr).unwrap();
        rmp_adjust(new_vmsa_vaddr, RMPFlags::VMPL1 | RMPFlags::VMSA, PageSize::Regular).unwrap();

        //Guest VMSA -> New VMSA
        let vmsa = VMSA::from_virt_addr(new_vmsa_vaddr);
        let locked = this_cpu_shared().guest_vmsa.lock();
        let old_vmsa_ptr = unsafe { SVSM_PERCPU_VMSA_BASE.as_mut_ptr::<VMSA>().as_mut().unwrap() };
        _ = replace(vmsa, *old_vmsa_ptr);
        drop(locked);

        //New VMSA Setup
        vmsa.vmpl = 1; // Trustlets always run in VMPL1
        vmsa.cpl = 3; // Ring 3
        vmsa.cr3 = u64::from(base.page_table_ref.process_page_table);
        vmsa.efer = vmsa.efer | 1u64 << 12;
        vmsa.rip = base.entry_point.into();
        vmsa.sev_features = old_vmsa_ptr.sev_features | 4; // 4 is for #VC Reflect
        // New Stack
        vmsa.rbp = u64::from(0x8000000000u64)+8*4096-1;
        vmsa.rsp = u64::from(0x8000000000u64)+8*4096-1;

        //Check VMSA
        let svme_mask: u64 = 1u64 << 12;
        if !check_vmsa_ind(vmsa, vmsa.sev_features, svme_mask, RMPFlags::VMPL1.bits()) {
            log::info!("VMSA Check failed");
            log::info!("Bits: {}",vmsa.vmpl == RMPFlags::VMPL1.bits() as u8);
            log::info!("Efer & vsme_mask: {}", vmsa.efer & svme_mask == svme_mask);
            log::info!("SEV features: {}", vmsa.sev_features == vmsa.sev_features);
            panic!("Failed to create new VMSA");
        }


        //Memory Channel setup -- No chain setup here
        let page_table_addr = vmsa.cr3;
        let mut pptr = ProcessPageTableRef::default();
        pptr.set_external_table(page_table_addr);
        self.channel.allocate_input(&mut pptr, PAGE_SIZE);
        self.channel.allocate_output(&mut pptr, PAGE_SIZE);


        self.vmsa = new_vmsa_page;
        self.sev_features = vmsa.sev_features;
        self.base = base;
        self.measurements = measurements;
    }

    pub fn add_function(&mut self, function: VirtAddr, size: u64) {
        let size = size + PAGE_SIZE_4K - (size % PAGE_SIZE_4K);
        self.base.page_table_ref.add_function(function, size);
    }

    pub fn test_run(&self) {
        let apic_id = this_cpu().get_apic_id();
        log::info!("Trying to execute Context");
        unsafe {(*(*this_cpu_unsafe()).ghcb).ap_create(self.vmsa,u64::from(apic_id), 1, self.sev_features | 4).unwrap()}
        log::info!("Done Trying");
        log::info!("Moving RIP");
        let mapping = PerCPUPageMappingGuard::create_4k(self.vmsa).unwrap();
        let vmsa_vaddr = mapping.virt_addr();
        let vmsa = unsafe {vmsa_vaddr.as_mut_ptr::<VMSA>().as_mut().unwrap() };
        let rip = vmsa.rip;
        log::info!("Now: {:?}",rip);
        vmsa.rip = vmsa.rip + 2; //cpuid is 2 Bytes long
    }

}
<|MERGE_RESOLUTION|>--- conflicted
+++ resolved
@@ -27,11 +27,8 @@
 use cpuarch::vmsa::VMSA;
 use core::mem::replace;
 
-<<<<<<< HEAD
 use super::memory_channels::MemoryChannel;
-=======
 use crate::attestation::monitor::{ProcessMeasurements, measure};
->>>>>>> 86087de9
 
 trait FromVAddr {
     fn from_virt_addr(v: VirtAddr) -> &'static mut VMSA;
