--- conflicted
+++ resolved
@@ -518,8 +518,6 @@
     todo!()
 }
 
-<<<<<<< HEAD
-=======
 pub fn from_host(params: &mut RequestParams) -> Result<(), SvsmReqError>{
     let page_table_paddr = params.rcx;
     let guard = PerCPUPageMappingGuard::create_4k(PhysAddr::from(page_table_paddr))?;
@@ -566,9 +564,6 @@
     Ok(())
 }
 
-
-
->>>>>>> 1f4cd682
 pub fn invoke_trustlet(params: &mut RequestParams) -> Result<(), SvsmReqError> {
 
     log::info!("Starting Trustlet invocation");
