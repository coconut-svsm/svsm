--- conflicted
+++ resolved
@@ -73,58 +73,10 @@
 
 pub fn monitor_init(_params: &mut RequestParams) -> Result<(), SvsmReqError>{
 
-<<<<<<< HEAD
-    //log::info!("Initilization Monitor");
+    log::info!("Initilization Monitor");
     super::process::PROCESS_STORE.init(10);
     crate::sp_pagetable::set_ecryption_mask_address_size();
-    //log::info!("Initilization Done");
-=======
-    let cpu_unsafe: &mut PerCpuUnsafe = unsafe { this_cpu_unsafe().as_mut().unwrap() };
-    let cpu = this_cpu_mut().get_apic_id();
-    show_page_table();
-    let mut i = 0;
-
-    while i < 3100 {
-        let vaddr = allocate_zeroed_page()?;
-        log::info!("{}: vaddr: {:#x}, paddr: {:#x}, size: {} kB", i,vaddr,virt_to_phys(vaddr), ((i+1)*4096)/1024);
-        i+=1;
-    }
-    show_page_table();
-    return Ok(());
-    let region = get_memory_region_from_map(1);
-    let size = (region.end() - region.start()) as u64 / 4096;
-    let mut i = 0;
-    let cbit_pos: u64 = 0x8000000000000u64;
-    while size < i {
-        //let paddr = PhysAddr::from((0x100000000u64 +(i*4096)) | cbit_pos );
-        let paddr = PhysAddr::from(0x100000000u64 +(i*4096));
-        let mut flush = false;
-        //monitor_take_addr(u64::from(paddr), &mut flush);
-        //current_ghcb().page_state_change(paddr, paddr+PAGE_SIZE,PageSize::Regular,PageStateChangeOp::PscPrivate);
-        //log::info!("{:?}",region);
-        let mapping_guard = PerCPUPageMappingGuard::create_4k(paddr)?;
-        let vaddr = mapping_guard.virt_addr();
-        //pvalidate(vaddr,PageSize::Regular, PvalidateOp::Valid);
-        //let mut test_value: &mut u64 = unsafe { vaddr.as_mut_ptr::<u64>().as_mut().unwrap()};
-        //*test_value = i;
-        //log::info!("Writting {} to Address: {:x}",test_value, vaddr);
-        i+=1;
-        if i % 10000 == 0 {
-            log::info!("{:x}",i*4096)
-        }
-        //panic!();
-    }
-    if cpu_unsafe.is_trustlet_vmsa() {
-        
-        log::info!("Trustlet vCore #{} already initialized", cpu);
-        return Err(SvsmReqError::RequestError(SvsmResultCode::INVALID_REQUEST));
-    }
-    log::info!("Initilization Monitor on #{}", cpu);
-    super::process::PROCESS_STORE.init(10);
-    crate::sp_pagetable::set_ecryption_mask_address_size();
-    let _ = vmpl1_init();
     log::info!("Initilization Done");
->>>>>>> 9f7aeebe
     Ok(())
 }
 
@@ -144,7 +96,6 @@
     super::process::delete_trusted_process(params)
 }
 
-<<<<<<< HEAD
 pub fn get_public_key(params: &mut RequestParams) -> Result<(), SvsmReqError> {
     attestation::monitor::get_public_key(params)
 }
@@ -156,7 +107,6 @@
 pub fn exec_elf(params: &mut RequestParams) -> Result<(), SvsmReqError> {
     attestation::monitor::exec_elf(params)
 }
-=======
 pub fn invoke_trustlet(params: &mut RequestParams) -> Result<(), SvsmReqError> {
     super::process::invoke_trustlet(params)
 }
@@ -169,7 +119,6 @@
 pub fn add_monitor_memory(params: &mut RequestParams) -> Result<(), SvsmReqError> {
     super::process_memory::add_monitor_memory(params)
 } */
->>>>>>> 9f7aeebe
 
 pub fn monitor_call_handler(request: u32, params: &mut RequestParams) -> Result<(), SvsmReqError> {
     log::info!("request: {}",request);
@@ -180,15 +129,12 @@
         DELETE_ZYGOTE => delete_zygote(params),
         CREATE_TRUSTLET => create_trustlet(params),
         DELETE_TRUSTLET => delete_trustlet(params),
-<<<<<<< HEAD
         GET_PUBLIC_KEY => get_public_key(params),
         SEND_POLICY => send_policy(params),
         EXEC_ELF => exec_elf(params),
-=======
         INVOKE_TRUSTLET => invoke_trustlet(params),
         //ALLOC_MEMORY => allocate_memory(params),
         //ADD_MONITOR_MEMORY => add_monitor_memory(params),
->>>>>>> 9f7aeebe
         _ => Err(SvsmReqError::unsupported_call()),
     }
 }