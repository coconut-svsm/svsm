[package]
name = "svsm"
version = "0.1.0"
edition = "2021"

[[bin]]
name = "stage2"
path = "src/stage2.rs"
test = false

[[bin]]
name = "svsm"
path = "src/svsm.rs"
test = false

[lib]
test = true
doctest = false

[dependencies]
bitflags = "1.3.2"
<<<<<<< HEAD
gdbstub = { version = "0.6.6", default-features = false }
gdbstub_arch = "0.2.4"
intrusive-collections = "0.9"
=======
gdbstub = { version = "0.6.6", default-features = false, optional = true }
gdbstub_arch = { version = "0.2.4", optional = true }
>>>>>>> 9a389c99
log = { version = "0.4.17", features = ["max_level_info", "release_max_level_info"] }
packit = { git = "https://github.com/coconut-svsm/packit", version = "0.1.0" }

[build-dependencies]

[features]
default = ["enable-stacktrace"]
enable-stacktrace = []
enable-gdb = ["dep:gdbstub", "dep:gdbstub_arch"]<|MERGE_RESOLUTION|>--- conflicted
+++ resolved
@@ -19,14 +19,9 @@
 
 [dependencies]
 bitflags = "1.3.2"
-<<<<<<< HEAD
-gdbstub = { version = "0.6.6", default-features = false }
-gdbstub_arch = "0.2.4"
-intrusive-collections = "0.9"
-=======
 gdbstub = { version = "0.6.6", default-features = false, optional = true }
 gdbstub_arch = { version = "0.2.4", optional = true }
->>>>>>> 9a389c99
+intrusive-collections = "0.9"
 log = { version = "0.4.17", features = ["max_level_info", "release_max_level_info"] }
 packit = { git = "https://github.com/coconut-svsm/packit", version = "0.1.0" }
 
