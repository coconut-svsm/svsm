--- conflicted
+++ resolved
@@ -173,14 +173,9 @@
 	objcopy -O binary $< $@
 
 clippy:
-<<<<<<< HEAD
 	cargo clippy --workspace --all-features --exclude packit --exclude svsm-fuzz --exclude igvmbuilder --exclude igvmmeasure --exclude stage1 -- -D warnings
-	cargo clippy --workspace --all-features --exclude packit --exclude svsm-fuzz --exclude svsm --exclude stage1 --target=x86_64-unknown-linux-gnu -- -D warnings
-	cargo clippy -p stage1 --all-features --target=x86_64-unknown-linux-gnu -- -D warnings ${STAGE1_RUSTC_ARGS}
-=======
-	cargo clippy --workspace --all-features --exclude packit --exclude svsm-fuzz --exclude igvmbuilder --exclude igvmmeasure -- -D warnings
-	cargo clippy --workspace --all-features --exclude packit --exclude svsm-fuzz --exclude svsm --exclude 'user*' --target=x86_64-unknown-linux-gnu -- -D warnings
->>>>>>> 0b8feaf9
+	cargo clippy --workspace --all-features --exclude packit --exclude svsm-fuzz --exclude svsm --exclude 'user*' --exclude stage1 --target=x86_64-unknown-linux-gnu -- -D warnings
+  cargo clippy -p stage1 --all-features --target=x86_64-unknown-linux-gnu -- -D warnings ${STAGE1_RUSTC_ARGS}
 	RUSTFLAGS="--cfg fuzzing" cargo clippy --package svsm-fuzz --all-features --target=x86_64-unknown-linux-gnu -- -D warnings
 	cargo clippy --workspace --all-features --exclude packit --exclude 'user*' --tests --target=x86_64-unknown-linux-gnu -- -D warnings
 
