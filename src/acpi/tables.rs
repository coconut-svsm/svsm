// SPDX-License-Identifier: MIT OR Apache-2.0
//
// Copyright (c) 2022-2023 SUSE LLC
//
// Author: Joerg Roedel <jroedel@suse.de>

extern crate alloc;

use crate::error::SvsmError;
use crate::fw_cfg::FwCfg;
use crate::string::FixedString;
use alloc::vec::Vec;
use core::mem;
use log;

<<<<<<< HEAD
/// ACPI Root System Description Pointer (RSDP)
/// used by ACPI programming interface
=======
>>>>>>> ca3d134d
#[derive(Debug, Default)]
#[repr(C, packed)]
struct RSDPDesc {
    /// Signature must contain "RSD PTR"
    sig: [u8; 8],
    /// Checksum to add to all other bytes
    chksum: u8,
    /// OEM-supplied string
    oem_id: [u8; 6],
    /// Revision of the ACPI
    rev: u8,
    /// Physical address of the RSDT
    rsdt_addr: u32,
}

impl RSDPDesc {
    /// Create an RSPDesc instance from FwCfg
    ///
    /// # Arguments
    ///
    /// - `fw_cfg`: A reference to the FwCfg instance.
    ///
    /// # Returns
    ///
    /// A Result containing the RSDPDesc if successful, or an SvsmError on failure.
    ///
    fn from_fwcfg(fw_cfg: &FwCfg) -> Result<Self, SvsmError> {
        let mut buf = mem::MaybeUninit::<Self>::uninit();
        let file = fw_cfg.file_selector("etc/acpi/rsdp")?;
        let size = file.size() as usize;

        if size != mem::size_of::<Self>() {
            return Err(SvsmError::Acpi);
        }

        fw_cfg.select(file.selector());
        let ptr = buf.as_mut_ptr().cast::<u8>();
        for i in 0..size {
            let byte: u8 = fw_cfg.read_le();
            unsafe { ptr.add(i).write(byte) };
        }

        unsafe { Ok(buf.assume_init()) }
    }
}

#[derive(Copy, Clone, Debug, Default)]
#[repr(C, packed)]
/// Raw header of an ACPI table. It corresponds to the beginning
/// portion of ACPI tables, before any specific table data
struct RawACPITableHeader {
    /// Signature specificies the type of ACPI table
    sig: [u8; 4],
    /// Length of the table
    len: u32,
    /// Revision (signature field)
    rev: u8,
    /// Checksum for data integrity
    chksum: u8,
    /// OEM-supplied string to identify OEM
    oem_id: [u8; 6],
    /// OEM-supplied string to identify tables
    oem_table_id: [u8; 8],
    /// OEM-supplied version number
    oem_rev: u32,
    /// ID for compiler
    compiler_id: [u8; 4],
    /// Revision of compiler used to create the table
    compiler_rev: u32,
}

#[derive(Debug, Default)]
#[allow(dead_code)]
/// Higher level representation of the raw ACPI table header
struct ACPITableHeader {
    sig: [u8; 4],
    len: u32,
    rev: u8,
    chksum: u8,
    oem_id: [u8; 6],
    oem_table_id: [u8; 8],
    oem_rev: u32,
    compiler_id: [u8; 4],
    compiler_rev: u32,
}

impl ACPITableHeader {
    /// Create a new `ACPITableHeader` from a raw `RawACPITableHeader`.
    ///
    /// This constructor converts a raw ACPI table header into a higher-level `ACPITableHeader`.
    ///
    /// # Arguments
    ///
    /// * `raw` - A `RawACPITableHeader` containing the raw header data.
    ///
    /// # Returns
    ///
    /// A new `ACPITableHeader` instance.
    const fn new(raw: RawACPITableHeader) -> Self {
        Self {
            sig: raw.sig,
            len: raw.len,
            rev: raw.rev,
            chksum: raw.chksum,
            oem_id: raw.oem_id,
            oem_table_id: raw.oem_table_id,
            oem_rev: raw.oem_rev,
            compiler_id: raw.compiler_id,
            compiler_rev: raw.compiler_rev,
        }
    }

    /// Print a human-readable summary of the ACPI table header's fields
    #[allow(dead_code)]
    fn print_summary(&self) {
        let sig = FixedString::from(self.sig);
        let oem_id = FixedString::from(self.oem_id);
        let oem_table_id = FixedString::from(self.oem_table_id);
        let compiler_id = FixedString::from(self.compiler_id);
        log::trace!(
            "ACPI: [{} {} {} {} {} {} {} {} {}]",
            sig,
            self.len,
            self.rev,
            self.chksum,
            oem_id,
            oem_table_id,
            self.oem_rev,
            compiler_id,
            self.compiler_rev
        );
    }
}

#[derive(Debug)]
/// ACPI table, both header and contents
struct ACPITable {
    header: ACPITableHeader,
    /// Raw binary content of ACPI table
    buf: Vec<u8>,
}

impl ACPITable {
    /// Create a new `ACPITable` from raw binary data.
    ///
    /// This constructor creates an `ACPITable` instance by parsing raw binary data.
    ///
    /// # Arguments
    ///
    /// * `ptr` - A slice containing the raw binary data of the ACPI table.
    ///
    /// # Returns
    ///
    /// A new `ACPITable` instance on success, or an `SvsmError` if parsing fails.
    fn new(ptr: &[u8]) -> Result<Self, SvsmError> {
        let raw_header = ptr
            .get(..mem::size_of::<RawACPITableHeader>())
            .ok_or(SvsmError::Acpi)?
            .as_ptr()
            .cast::<RawACPITableHeader>();
        let size = unsafe { (*raw_header).len as usize };
        let content = ptr.get(..size).ok_or(SvsmError::Acpi)?;

        let mut buf = Vec::<u8>::new();
        // Allow for a failable allocation before copying
        buf.try_reserve(size).map_err(|_| SvsmError::Mem)?;
        buf.extend_from_slice(content);

        let header = unsafe { ACPITableHeader::new(*raw_header) };

        Ok(Self { header, buf })
    }

    /// Get the signature of the ACPI table.
    ///
    /// This method returns the 4-character signature of the ACPI table, such as "APIC."

    #[allow(dead_code)]
    fn signature(&self) -> FixedString<4> {
        FixedString::from(self.header.sig)
    }

    /// Get the content of the ACPI table.
    ///
    /// This method returns a reference to the binary content of the ACPI table,
    /// excluding the header.
    ///
    /// # Returns
    ///
    /// A reference to the ACPI table content, or `None` if the content is empty.

    fn content(&self) -> Option<&[u8]> {
        let offset = mem::size_of::<RawACPITableHeader>();
        // Zero-length slices are valid, but we do not want them
        self.buf.get(offset..).filter(|b| !b.is_empty())
    }

    /// Get a pointer to the content of the ACPI table at a specific offset.
    ///
    /// This method returns a pointer to the content of the ACPI table at the specified offset,
    /// converted to the desired type `T`.
    ///
    /// # Arguments
    ///
    /// * `offset` - The offset at which to obtain the pointer.
    ///
    /// # Returns
    ///

    fn content_ptr<T>(&self, offset: usize) -> Option<*const T> {
        let end = offset.checked_add(mem::size_of::<T>())?;
        Some(self.content()?.get(offset..end)?.as_ptr().cast::<T>())
    }
}

/// ACPI Table Metadata
/// Metadata associated with an ACPI, information about signature and offset
#[derive(Debug)]
struct ACPITableMeta {
    /// 4-character signature of the table
    sig: FixedString<4>,
    /// The offset of the table within the table buffer
    offset: usize,
}

impl ACPITableMeta {
    /// Create a new `ACPITableMeta` instance.
    ///
    /// This constructor creates an `ACPITableMeta` instance with the specified signature and offset.
    ///
    /// # Arguments
    ///
    /// * `header` - The raw ACPI table header containing the signature.
    /// * `offset` - The offset of the ACPI table within the ACPI table buffer.
    ///
    /// # Returns
    ///
    /// A new `ACPITableMeta` instance.
    fn new(header: &RawACPITableHeader, offset: usize) -> Self {
        let sig = FixedString::from(header.sig);
        Self { sig, offset }
    }
}

/// ACPI Table Buffer
/// A buffer containing ACPI tables. Responsible for loading the tables
/// from a firmware configuration
#[derive(Debug)]
struct ACPITableBuffer {
    buf: Vec<u8>,
    /// Collection of metadata for ACPI tables, including signatures
    tables: Vec<ACPITableMeta>,
}

impl ACPITableBuffer {
    /// Create a new `ACPITableBuffer` instance from a firmware configuration source.
    ///
    /// This constructor creates an `ACPITableBuffer` instance by reading ACPI tables from the specified FwCfg source.
    ///
    /// # Arguments
    ///
    /// * `fw_cfg` - The firmware configuration source (FwCfg) from which ACPI tables will be loaded.
    ///
    /// # Returns
    ///
    /// A new `ACPITableBuffer` instance containing ACPI tables and their metadata.

    fn from_fwcfg(fw_cfg: &FwCfg) -> Result<Self, SvsmError> {
        let file = fw_cfg.file_selector("etc/acpi/tables")?;
        let size = file.size() as usize;

        let mut buf = Vec::<u8>::new();
        buf.try_reserve(size).map_err(|_| SvsmError::Mem)?;
        let ptr = buf.as_mut_ptr();

        fw_cfg.select(file.selector());
        for i in 0..size {
            let byte: u8 = fw_cfg.read_le();
            unsafe { ptr.add(i).write(byte) };
        }
        unsafe { buf.set_len(size) }

        let mut acpibuf = Self {
            buf,
            tables: Vec::new(),
        };
        acpibuf.load_tables(fw_cfg)?;
        Ok(acpibuf)
    }

    /// Load ACPI tables and their metadata from the ACPI Root System Description Pointer (RSDP).
    ///
    /// This method populates the `tables` field of the `ACPITableBuffer` with metadata for ACPI tables
    /// found within the ACPI Root System Description Pointer (RSDP) structure.
    ///
    /// # Arguments
    ///
    /// * `fw_cfg` - The firmware configuration source (FwCfg) containing ACPI tables.
    ///
    /// # Returns
    ///
    /// An `Result` indicating success or an error if ACPI tables cannot be loaded.

    fn load_tables(&mut self, fw_cfg: &FwCfg) -> Result<(), SvsmError> {
        let desc = RSDPDesc::from_fwcfg(fw_cfg)?;

        let rsdt = self.acpi_table_from_offset(desc.rsdt_addr as usize)?;
        let content = rsdt.content().ok_or(SvsmError::Acpi)?;
        let offsets = unsafe {
            let ptr = content.as_ptr().cast::<u32>();
            let size = content.len() / mem::size_of::<u32>();
            core::slice::from_raw_parts(ptr, size)
        };

        for offset in offsets.iter() {
            let offset = *offset as usize;
            let raw_header = offset
                .checked_add(mem::size_of::<RawACPITableHeader>())
                .and_then(|end| self.buf.get(offset..end))
                .ok_or(SvsmError::Acpi)?
                .as_ptr()
                .cast::<RawACPITableHeader>();

            let meta = unsafe { ACPITableMeta::new(&*raw_header, offset) };

            self.tables.push(meta);
        }

        Ok(())
    }

    /// Retrieve an ACPI table from a specified offset within the ACPI table buffer.
    ///
    /// This function attempts to retrieve an ACPI table from the ACPI table buffer starting from the
    /// specified offset. It parses the table header and creates an `ACPITable` instance representing
    /// the ACPI table's content.
    ///
    /// # Arguments
    ///
    /// * `offset` - The offset within the ACPI table buffer from which to retrieve the ACPI table.
    ///
    /// # Returns
    ///
    /// An `Result` containing the `ACPITable` instance if successfully retrieved, or an `SvsmError`
    /// if the table cannot be retrieved or parsed.
    fn acpi_table_from_offset(&self, offset: usize) -> Result<ACPITable, SvsmError> {
        let buf = self.buf.get(offset..).ok_or(SvsmError::Acpi)?;
        ACPITable::new(buf)
    }

    /// Retrieve an ACPI table by its signature.
    ///
    /// This method attempts to retrieve an ACPI table by its 4-character signature.
    ///
    /// # Arguments
    ///
    /// * `sig` - The signature of the ACPI table to retrieve.
    ///
    /// # Returns
    ///
    /// An `Option` containing the ACPI table if found, or `None` if not found.

    fn acp_table_by_sig(&self, sig: &str) -> Option<ACPITable> {
        let offset = self
            .tables
            .iter()
            .find(|entry| entry.sig == sig)
            .map(|entry| entry.offset)?;

        self.acpi_table_from_offset(offset).ok()
    }
}

const MADT_HEADER_SIZE: usize = 8;

/// Header of an entry within MADT
#[derive(Clone, Copy, Debug)]
#[allow(dead_code)]
#[repr(C, packed)]
struct RawMADTEntryHeader {
    entry_type: u8,
    entry_len: u8,
}

/// Entry for a local APIC within MADT
#[derive(Clone, Copy, Debug)]
#[allow(dead_code)]
#[repr(C, packed)]
struct RawMADTEntryLocalApic {
    header: RawMADTEntryHeader,
    acpi_id: u8,
    apic_id: u8,
    flags: u32,
}

/// Entry for a local X2APIC within MADT
#[derive(Clone, Copy, Debug)]
#[allow(dead_code)]
#[repr(C, packed)]
struct RawMADTEntryLocalX2Apic {
    header: RawMADTEntryHeader,
    reserved: [u8; 2],
    apic_id: u32,
    flags: u32,
    acpi_id: u32,
}

/// Information about an ACPI CPU
#[derive(Clone, Copy, Debug)]
pub struct ACPICPUInfo {
    /// The APIC ID for the CPU
    pub apic_id: u32,
    /// Indicates whether the CPU is enabled
    pub enabled: bool,
}

/// Loads ACPI CPU information by parsing the ACPI tables.
///
/// This function retrieves CPU information from the ACPI tables provided by the firmware.
/// It processes the Multiple APIC Description Table (MADT) to extract information about each CPU's
/// APIC ID and enabled status.
///
/// # Arguments
///
/// * `fw_cfg`: A reference to the Firmware Configuration (FwCfg) interface for accessing ACPI tables.
///
/// # Returns
///
/// A `Result` containing a vector of `ACPICPUInfo` structs representing CPU information.
/// If successful, the vector contains information about each detected CPU; otherwise, an error is returned.
///
/// # Errors
///
/// This function returns an error if there are issues with reading or parsing ACPI tables,
/// or if the required ACPI tables are not found.
///
/// # Example
///
/// ```
/// use svsm::acpi::load_acpi_cpu_info;
/// use svsm::fw_cfg::FwCfg;
///
/// let fw_cfg = FwCfg::new(/* initialize your FwCfg interface */);
/// match load_acpi_cpu_info(&fw_cfg) {
///     Ok(cpu_info) => {
///         for info in cpu_info {
///             // You can print id (info.apic_id) and whether it is enabled (info.enabled)
///         }
///     },
///     Err(err) => {
///         // Print error
///     }
/// }
/// ```
pub fn load_acpi_cpu_info(fw_cfg: &FwCfg) -> Result<Vec<ACPICPUInfo>, SvsmError> {
    let buffer = ACPITableBuffer::from_fwcfg(fw_cfg)?;

    let apic_table = buffer.acp_table_by_sig("APIC").ok_or(SvsmError::Acpi)?;
    let content = apic_table.content().ok_or(SvsmError::Acpi)?;

    let mut cpus: Vec<ACPICPUInfo> = Vec::new();

    let mut offset = MADT_HEADER_SIZE;
    while offset < content.len() {
        let entry_ptr = apic_table
            .content_ptr::<RawMADTEntryHeader>(offset)
            .ok_or(SvsmError::Acpi)?;
        let (madt_type, entry_len) = unsafe { ((*entry_ptr).entry_type, (*entry_ptr).entry_len) };

        match madt_type {
            0 => {
                let lapic_ptr = apic_table
                    .content_ptr::<RawMADTEntryLocalApic>(offset)
                    .ok_or(SvsmError::Acpi)?;
                let (apic_id, flags) = unsafe { ((*lapic_ptr).apic_id as u32, (*lapic_ptr).flags) };
                cpus.push(ACPICPUInfo {
                    apic_id,
                    enabled: (flags & 1) == 1,
                });
            }
            9 => {
                let x2apic_ptr = apic_table
                    .content_ptr::<RawMADTEntryLocalX2Apic>(offset)
                    .ok_or(SvsmError::Acpi)?;
                let (apic_id, flags) = unsafe { ((*x2apic_ptr).apic_id, (*x2apic_ptr).flags) };
                cpus.push(ACPICPUInfo {
                    apic_id,
                    enabled: (flags & 1) == 1,
                });
            }
            _ => {
                log::info!("Ignoring MADT entry with type {}", madt_type);
            }
        }

        offset = offset
            .checked_add(entry_len as usize)
            .ok_or(SvsmError::Acpi)?;
    }

    Ok(cpus)
}<|MERGE_RESOLUTION|>--- conflicted
+++ resolved
@@ -13,11 +13,8 @@
 use core::mem;
 use log;
 
-<<<<<<< HEAD
 /// ACPI Root System Description Pointer (RSDP)
 /// used by ACPI programming interface
-=======
->>>>>>> ca3d134d
 #[derive(Debug, Default)]
 #[repr(C, packed)]
 struct RSDPDesc {
