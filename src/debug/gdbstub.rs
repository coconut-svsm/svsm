--- conflicted
+++ resolved
@@ -25,6 +25,7 @@
     use crate::svsm_console::SVSMIOPort;
     use crate::task::{is_current_task, TaskContext, TaskState, INITIAL_TASK_ID, TASKS};
     use core::arch::asm;
+    use core::fmt;
     use core::sync::atomic::{AtomicBool, Ordering};
     use gdbstub::common::{Signal, Tid};
     use gdbstub::conn::Connection;
@@ -153,6 +154,12 @@
         target: GdbStubTarget,
     }
 
+    impl<'a> fmt::Debug for SvsmGdbStub<'a> {
+        fn fmt(&self, f: &mut fmt::Formatter<'_>) -> fmt::Result {
+            write!(f, "SvsmGdbStub")
+        }
+    }
+
     #[no_mangle]
     fn handle_stop(ctx: &mut X86ExceptionContext, bp_exception: bool) {
         // Locking the GDB state for the duration of the stop will cause any other
@@ -307,11 +314,7 @@
             };
 
             let guard = PerCPUPageMappingGuard::create_4k(phys.page_align())?;
-<<<<<<< HEAD
-            unsafe { write_u8(guard.virt_addr().offset(phys.page_offset()), value) }
-=======
             write_u8(guard.virt_addr() + phys.page_offset(), value)
->>>>>>> 9a389c99
         }
     }
 
@@ -461,27 +464,15 @@
             data: &mut [u8],
             tid: Tid,
         ) -> gdbstub::target::TargetResult<(), Self> {
-<<<<<<< HEAD
             // Switch to the task pagetable if necessary. The switch back will
             // happen automatically when the variable falls out of scope
             let _task_context = GdbTaskContext::switch_to_task(tid.get() as u32);
-            for (offset, value) in data.iter_mut().enumerate() {
-                unsafe {
-                    match read_u8(VirtAddr::from(start_addr + offset as u64)) {
-                        Ok(val) => *value = val,
-                        Err(_) => {
-                            return Err(TargetError::NonFatal);
-                        }
-                    }
-                }
-=======
             let start_addr = VirtAddr::from(start_addr);
             for (off, dst) in data.iter_mut().enumerate() {
                 let Ok(val) = read_u8(start_addr + off) else {
                     return Err(TargetError::NonFatal);
                 };
                 *dst = val;
->>>>>>> 9a389c99
             }
             Ok(())
         }
@@ -492,18 +483,10 @@
             data: &[u8],
             _tid: Tid,
         ) -> gdbstub::target::TargetResult<(), Self> {
-<<<<<<< HEAD
-            for (offset, value) in data.iter().enumerate() {
-                unsafe {
-                    if write_u8(VirtAddr::from(start_addr + offset as u64), *value).is_err() {
-                        return Err(TargetError::NonFatal);
-                    }
-=======
             let start_addr = VirtAddr::from(start_addr);
             for (off, src) in data.iter().enumerate() {
                 if write_u8(start_addr + off, *src).is_err() {
                     return Err(TargetError::NonFatal);
->>>>>>> 9a389c99
                 }
             }
             Ok(())
