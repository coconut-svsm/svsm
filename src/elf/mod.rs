--- conflicted
+++ resolved
@@ -35,11 +35,8 @@
 ///
 /// assert_eq!(error_message, "invalid ELF address range");
 /// ```
-<<<<<<< HEAD
-#[derive(Debug, PartialEq)]
-=======
-#[derive(Debug, Clone, Copy)]
->>>>>>> d6b56b30
+
+#[derive(Debug, Clone, Copy, PartialEq)]
 pub enum ElfError {
     FileTooShort,
 
@@ -334,11 +331,8 @@
 
 /// This struct represents a parsed 64-bit ELF file. It contains information
 /// about the ELF file's header, load segments, dynamic section, and more.
-<<<<<<< HEAD
-#[derive(Default, Debug, PartialEq)]
-=======
-#[derive(Default, Debug, Clone, Copy)]
->>>>>>> d6b56b30
+
+#[derive(Default, Debug, Clone, Copy, PartialEq)]
 pub struct Elf64FileRange {
     pub offset_begin: usize,
     pub offset_end: usize,
@@ -1013,11 +1007,8 @@
 
 /// Header of the ELF64 file, including fields describing properties such
 /// as type, machine architecture, entry point, etc.
-<<<<<<< HEAD
-#[derive(Debug, Default, PartialEq)]
-=======
-#[derive(Debug, Default, Clone, Copy)]
->>>>>>> d6b56b30
+
+#[derive(Debug, Default, Clone, Copy, PartialEq)]
 pub struct Elf64Hdr {
     #[allow(unused)]
     /// An array of 16 bytes representing the ELF identification, including the ELF magic number
